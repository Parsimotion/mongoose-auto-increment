--- conflicted
+++ resolved
@@ -1,10 +1,6 @@
 {
   "name": "mongoose-auto-increment",
-<<<<<<< HEAD
-  "version": "1.1.1",
-=======
-  "version": "1.2.0",
->>>>>>> e99ce5f6
+  "version": "1.2.1",
   "description": "This plugin allows you to auto-increment any field on any mongoose schema that you wish.",
   "repository": {
     "type": "git",
